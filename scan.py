"""Utilities for running a Bybit volume scan and exporting results."""

import os
import smtplib
import logging
from email.message import EmailMessage
<<<<<<< HEAD
from concurrent.futures import ThreadPoolExecutor, as_completed

import pandas as pd
from tqdm import tqdm

import core
=======
import pandas as pd
>>>>>>> 12492244
from scan_utils import wait_for_file_close


def setup_logging() -> logging.Logger:
    """Configure and return the main scanner logger."""
    logger = logging.getLogger("volume_logger")
    logger.setLevel(logging.INFO)

    if not logger.handlers:
        fh = logging.FileHandler("logs/scanlog.txt")
        fh.setLevel(logging.INFO)
        formatter = logging.Formatter("%(asctime)s - %(message)s")
        fh.setFormatter(formatter)
        logger.addHandler(fh)

        sh = logging.StreamHandler()
        sh.setLevel(logging.INFO)
        sh.setFormatter(formatter)
        logger.addHandler(sh)

    return logger


def clean_existing_excels(logger: logging.Logger | None = None) -> None:
    """Delete existing Excel files in the working directory."""
    if logger is None:
        logger = logging.getLogger("volume_logger")
    for file in os.listdir():
        if file.endswith(".xlsx"):
            wait_for_file_close(file, logger)
            try:
                os.remove(file)
            except OSError:
                logger.warning("Failed to delete %s", file)


def send_email_alert(subject: str, body: str, logger: logging.Logger) -> None:
    """Send an email notification if SMTP credentials are configured."""
    host = os.getenv("SMTP_HOST")
    port = int(os.getenv("SMTP_PORT", "0"))
    user = os.getenv("SMTP_USER")
    password = os.getenv("SMTP_PASS")
    to_addr = os.getenv("EMAIL_TO", "alexx1202@gmail.com")
    from_addr = os.getenv("EMAIL_FROM", user or "")

    missing = [
        name
        for name, val in [
            ("SMTP_HOST", host),
            ("SMTP_PORT", port),
            ("SMTP_USER", user),
            ("SMTP_PASS", password),
            ("EMAIL_TO", to_addr),
        ]
        if not val
    ]
    if missing:
        logger.info(
            "Email not configured. Missing %s. Skipping email alert.",
            ", ".join(missing),
        )
        return

    msg = EmailMessage()
    msg["Subject"] = subject
    msg["From"] = from_addr
    msg["To"] = to_addr
    msg.set_content(body)

    try:
        with smtplib.SMTP(host, port) as smtp:
            smtp.starttls()
            smtp.login(user, password)
            smtp.send_message(msg)
        logger.info("Email alert sent to %s", to_addr)
    except smtplib.SMTPException as exc:
        logger.warning("Failed to send email alert: %s", exc)


def export_to_excel(df: pd.DataFrame, symbol_order: list, logger: logging.Logger) -> None:  # pylint: disable=too-many-locals
    """Write the dataframe to ``Crypto_Volume.xlsx`` with formatting."""
    df["__sort_order"] = df["Symbol"].map({s: i for i, s in enumerate(symbol_order)})
    df = df.sort_values("__sort_order").drop(columns=["__sort_order"])

    if "Funding Rate" in df.columns and "24h USD Volume" in df.columns:
        cols = df.columns.tolist()
        fr_idx = cols.index("Funding Rate")
        vol_idx = cols.index("24h USD Volume")
        if fr_idx < vol_idx:
            cols[fr_idx], cols[vol_idx] = cols[vol_idx], cols[fr_idx]
            df = df[cols]

    logger.info("Exporting data to Excel: Crypto_Volume.xlsx")
    wait_for_file_close("Crypto_Volume.xlsx", logger)
    with pd.ExcelWriter("Crypto_Volume.xlsx", engine="xlsxwriter") as writer:
        df.to_excel(writer, index=False, sheet_name="Sheet1", startrow=1)
        worksheet = writer.sheets["Sheet1"]
        header_format = writer.book.add_format({"bold": True})
        span = "B1:I1" if "Open Interest Change" in df.columns else "B1:H1"
        worksheet.merge_range(
            span,
            "% Distance Below or Above 20 Bar Moving Average Volume Indicator",
            header_format,
        )
        worksheet.freeze_panes(2, 0)

        red_format = writer.book.add_format({
            "bg_color": "#FFC7CE",
            "font_color": "#9C0006",
        })
        green_format = writer.book.add_format({
            "bg_color": "#C6EFCE",
            "font_color": "#006100",
        })
        currency_format = writer.book.add_format({"num_format": "$#,##0.00"})
        percent_format = writer.book.add_format({"num_format": '0.00"%"'})
        funding_format = writer.book.add_format({"num_format": '0.0000000%'})

        if "24h USD Volume" in df.columns:
            col_idx = df.columns.get_loc("24h USD Volume")
            worksheet.set_column(col_idx, col_idx, None, currency_format)

        percent_columns = [
            name for name in ["5M", "15M", "30M", "1H", "4H", "Open Interest Change"]
            if name in df.columns
        ]
        for name in percent_columns:
            col = df.columns.get_loc(name)
            worksheet.set_column(col, col, None, percent_format)

        if "Funding Rate" in df.columns:
            idx = df.columns.get_loc("Funding Rate")
            worksheet.set_column(idx, idx, None, funding_format)

        columns_to_format = [
            name for name in [
                "5M",
                "15M",
                "30M",
                "1H",
                "4H",
                "Open Interest Change",
                "Funding Rate",
            ] if name in df.columns
        ]
        for name in columns_to_format:
            col = df.columns.get_loc(name)
            col_letter = chr(ord("A") + col)
            cell_range = f"{col_letter}3:{col_letter}1048576"
            worksheet.conditional_format(cell_range, {
                "type": "cell",
                "criteria": ">",
                "value": 0,
                "format": green_format
            })
            worksheet.conditional_format(cell_range, {
                "type": "cell",
                "criteria": "<",
                "value": 0,
                "format": red_format
            })


def submit_symbol_futures(symbols: list[str], executor: ThreadPoolExecutor,
                           logger: logging.Logger) -> dict:
    """Return a mapping of futures to their corresponding symbol."""
    return {
        executor.submit(core.process_symbol, symbol, logger): symbol
        for symbol in symbols
    }


def scan_and_collect_results(symbols: list[str],
                             logger: logging.Logger) -> tuple[list, list]:
    """Process all symbols concurrently and collect successes and failures."""
    rows: list[dict] = []
    failed: list[str] = []
    with ThreadPoolExecutor(max_workers=16) as executor:
        futures = submit_symbol_futures(symbols, executor, logger)
        for future in tqdm(as_completed(futures), total=len(futures),
                           desc="Scanning"):
            symbol = futures[future]
            result = future.result()
            if result:
                rows.append(result)
            else:
                failed.append(symbol)
    return rows, failed


def run_scan(logger: logging.Logger) -> None:
    """Fetch symbols, run analysis, and export results to Excel."""
    logger.info("Fetching USDT perpetual futures from Bybit...")
    all_symbols = core.get_tradeable_symbols_sorted_by_volume()
    logger.info("Total pairs found: %d", len(all_symbols))

    if not all_symbols:
        logger.warning("No symbols retrieved. Skipping export.")
        return

    clean_existing_excels(logger)
    logger.info("Scanning symbols in parallel...")

    rows, failed = scan_and_collect_results([s for s, _ in all_symbols], logger)

    volume_map = dict(all_symbols)
    for row in rows:
        row["24h USD Volume"] = volume_map.get(row["Symbol"], 0)

    if failed:
        logger.warning("%d symbols failed: %s", len(failed), ", ".join(failed))

    export_to_excel(pd.DataFrame(rows), [s for s, _ in all_symbols], logger)
    logger.info("Export complete: Crypto_Volume.xlsx")
    send_email_alert(
        "Volume scan complete",
        "Crypto_Volume.xlsx has been exported.",
        logger,
    )


def main() -> None:
    """Entry point for running the scanner from the command line."""
    logger = setup_logging()
    try:
        run_scan(logger)
    except (RuntimeError, ValueError, TypeError) as exc:
        logger.exception("Script failed: %s", exc)


if __name__ == "__main__":
    main()<|MERGE_RESOLUTION|>--- conflicted
+++ resolved
@@ -4,16 +4,6 @@
 import smtplib
 import logging
 from email.message import EmailMessage
-<<<<<<< HEAD
-from concurrent.futures import ThreadPoolExecutor, as_completed
-
-import pandas as pd
-from tqdm import tqdm
-
-import core
-=======
-import pandas as pd
->>>>>>> 12492244
 from scan_utils import wait_for_file_close
 
 
